/**
 * Copyright 2014 Confluent Inc.
 *
 * Licensed under the Apache License, Version 2.0 (the "License");
 * you may not use this file except in compliance with the License.
 * You may obtain a copy of the License at
 *
 * http://www.apache.org/licenses/LICENSE-2.0
 *
 * Unless required by applicable law or agreed to in writing, software
 * distributed under the License is distributed on an "AS IS" BASIS,
 * WITHOUT WARRANTIES OR CONDITIONS OF ANY KIND, either express or implied.
 * See the License for the specific language governing permissions and
 * limitations under the License.
 */
package io.confluent.kafka.schemaregistry.zookeeper;

import org.I0Itec.zkclient.IZkDataListener;
import org.I0Itec.zkclient.IZkStateListener;
import org.I0Itec.zkclient.ZkClient;
import org.I0Itec.zkclient.exception.ZkNoNodeException;
import org.I0Itec.zkclient.exception.ZkNodeExistsException;
import org.apache.zookeeper.Watcher;
import org.slf4j.Logger;
import org.slf4j.LoggerFactory;

import java.io.IOException;

import io.confluent.kafka.schemaregistry.exceptions.SchemaRegistryTimeoutException;
import io.confluent.kafka.schemaregistry.storage.KafkaSchemaRegistry;
import io.confluent.kafka.schemaregistry.exceptions.SchemaRegistryStoreException;
import kafka.utils.ZkUtils;

public class ZookeeperMasterElector {

  private static final Logger log = LoggerFactory.getLogger(ZookeeperMasterElector.class);
  private static final String MASTER_PATH = "/schema-registry-master";

  private final ZkClient zkClient;
  private final SchemaRegistryIdentity myIdentity;
  private final String myIdentityString;
  private final KafkaSchemaRegistry schemaRegistry;


<<<<<<< HEAD
  public ZookeeperMasterElector(ZkClient zkClient, 
                                SchemaRegistryIdentity myIdentity,
                                KafkaSchemaRegistry schemaRegistry, 
                                boolean isEligibleForMasterElection)
      throws SchemaRegistryException {
=======
  public ZookeeperMasterElector(ZkClient zkClient, SchemaRegistryIdentity myIdentity,
                                KafkaSchemaRegistry schemaRegistry)
      throws SchemaRegistryStoreException, SchemaRegistryTimeoutException {
>>>>>>> df893f21
    this.zkClient = zkClient;
    this.myIdentity = myIdentity;
    try {
      this.myIdentityString = myIdentity.toJson();
    } catch (IOException e) {
      throw new SchemaRegistryStoreException(String.format(
          "Error while serializing schema registry identity %s to json", myIdentity.toString()), e);
    }
    this.schemaRegistry = schemaRegistry;

    zkClient.subscribeStateChanges(new SessionExpirationListener(isEligibleForMasterElection));
    zkClient.subscribeDataChanges(MASTER_PATH, 
                                  new MasterChangeListener(isEligibleForMasterElection));
    if (isEligibleForMasterElection) {
      electMaster();  
    } else {
      readCurrentMaster();
    }    
  }

  public void close() {
    zkClient.unsubscribeAll();
  }

  public void electMaster() throws SchemaRegistryStoreException, SchemaRegistryTimeoutException {
    SchemaRegistryIdentity masterIdentity = null;
    try {
      ZkUtils.createEphemeralPathExpectConflict(zkClient, MASTER_PATH, myIdentityString);
      log.info("Successfully elected the new master: " + myIdentityString);
      masterIdentity = myIdentity;
      schemaRegistry.setMaster(masterIdentity);
    } catch (ZkNodeExistsException znee) {
      readCurrentMaster();
    }
  }

  public void readCurrentMaster() throws SchemaRegistryException {
    SchemaRegistryIdentity masterIdentity = null;
    // If someone else has written the path, read the new master back
    try {
      String masterIdentityString = ZkUtils.readData(zkClient, MASTER_PATH)._1();
      try {
        masterIdentity = SchemaRegistryIdentity.fromJson(masterIdentityString);
      } catch (IOException ioe) {
        log.error("Can't parse schema registry identity json string " + masterIdentityString);
      }
    } catch (ZkNoNodeException znne) {
      // just let it go; we will get another handleDataDeleted event
    }
    schemaRegistry.setMaster(masterIdentity);
  }
  
  private class MasterChangeListener implements IZkDataListener {
    private final boolean isEligibleForMasterElection;
    
    public MasterChangeListener(boolean isEligibleForMasterElection) {
      this.isEligibleForMasterElection = isEligibleForMasterElection;  
    }
    
    /**
     * Called when the leader information stored in zookeeper has changed. Record the new leader in
     * memory
     *
     * @throws Exception On any error.
     */
    @Override
    public void handleDataChange(String dataPath, Object data) {
      try {
        if (!isEligibleForMasterElection) {
          readCurrentMaster();
        }
      } catch (SchemaRegistryException e) {
        log.error("Error while reading the schema registry master", e);
      }
    }

    /**
     * Called when the leader information stored in zookeeper has been delete. Try to elect as the
     * leader
     *
     * @throws Exception On any error.
     */
    @Override
    public void handleDataDeleted(String dataPath) throws Exception {
      if (isEligibleForMasterElection) {
        electMaster();  
      } else {
        schemaRegistry.setMaster(null);
      }      
    }
  }

  private class SessionExpirationListener implements IZkStateListener {

    private final boolean isEligibleForMasterElection;

    public SessionExpirationListener(boolean isEligibleForMasterElection) {
      this.isEligibleForMasterElection = isEligibleForMasterElection;
    }

    @Override
    public void handleStateChanged(Watcher.Event.KeeperState state) {
      // do nothing, since zkclient will do reconnect for us.
    }

    /**
     * Called after the zookeeper session has expired and a new session has been created. You would
     * have to re-create any ephemeral nodes here.
     *
     * @throws Exception On any error.
     */
    @Override
    public void handleNewSession() throws Exception {
      if (isEligibleForMasterElection) {
        electMaster();  
      } else {
        readCurrentMaster();
      }
    }
  }
}<|MERGE_RESOLUTION|>--- conflicted
+++ resolved
@@ -26,9 +26,11 @@
 
 import java.io.IOException;
 
+import io.confluent.kafka.schemaregistry.exceptions.SchemaRegistryException;
 import io.confluent.kafka.schemaregistry.exceptions.SchemaRegistryTimeoutException;
 import io.confluent.kafka.schemaregistry.storage.KafkaSchemaRegistry;
 import io.confluent.kafka.schemaregistry.exceptions.SchemaRegistryStoreException;
+import io.confluent.kafka.schemaregistry.exceptions.SchemaRegistryIneligibleMasterException;
 import kafka.utils.ZkUtils;
 
 public class ZookeeperMasterElector {
@@ -42,17 +44,12 @@
   private final KafkaSchemaRegistry schemaRegistry;
 
 
-<<<<<<< HEAD
   public ZookeeperMasterElector(ZkClient zkClient, 
                                 SchemaRegistryIdentity myIdentity,
                                 KafkaSchemaRegistry schemaRegistry, 
                                 boolean isEligibleForMasterElection)
-      throws SchemaRegistryException {
-=======
-  public ZookeeperMasterElector(ZkClient zkClient, SchemaRegistryIdentity myIdentity,
-                                KafkaSchemaRegistry schemaRegistry)
-      throws SchemaRegistryStoreException, SchemaRegistryTimeoutException {
->>>>>>> df893f21
+      throws SchemaRegistryIneligibleMasterException,
+             SchemaRegistryTimeoutException, SchemaRegistryStoreException {
     this.zkClient = zkClient;
     this.myIdentity = myIdentity;
     try {
@@ -77,7 +74,9 @@
     zkClient.unsubscribeAll();
   }
 
-  public void electMaster() throws SchemaRegistryStoreException, SchemaRegistryTimeoutException {
+  public void electMaster() throws
+      SchemaRegistryIneligibleMasterException,
+      SchemaRegistryStoreException, SchemaRegistryTimeoutException {
     SchemaRegistryIdentity masterIdentity = null;
     try {
       ZkUtils.createEphemeralPathExpectConflict(zkClient, MASTER_PATH, myIdentityString);
@@ -89,7 +88,9 @@
     }
   }
 
-  public void readCurrentMaster() throws SchemaRegistryException {
+  public void readCurrentMaster()
+      throws SchemaRegistryIneligibleMasterException,
+             SchemaRegistryTimeoutException, SchemaRegistryStoreException {
     SchemaRegistryIdentity masterIdentity = null;
     // If someone else has written the path, read the new master back
     try {
